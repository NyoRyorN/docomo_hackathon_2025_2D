--- conflicted
+++ resolved
@@ -132,17 +132,12 @@
             init, past = fetch_info(user_id=req.name)
 
             # (b) 画像URL→バイト列（必須の食事画像 / 顔はあれば）
-<<<<<<< HEAD
-            meal_bytes = await url_to_bytes(req.picture, require_image=True)
+            meal_bytes = url_to_bytes(req.picture, require_image=True)
 
             face_bytes = None
             face_url = init.get("individual_photo_url")
             if face_url:
-                face_bytes = await url_to_bytes(req.face_url, require_image=True)
-=======
-            meal_bytes = req.picture
-            face_bytes = init.get("individual_photo_url")
->>>>>>> 13e2aa59
+                face_bytes = url_to_bytes(req.face_url, require_image=True)
 
             # init/past から画像URLは削除（generate には渡さない想定）
             init.pop("individual_photo_url", None)
